"""
EvMenu

This implements a full menu system for Evennia. It is considerably
more flexible than the older contrib/menusystem.py and also uses
menu plugin modules.

To start the menu, just import the EvMenu class from this module,

```python

    from evennia.utils.evmenu import EvMenu

    EvMenu(caller, menu_module_path,
         startnode="node1",
         cmdset_mergetype="Replace", cmdset_priority=1,
         allow_quit=True, cmd_on_quit="look")
```

Where `caller` is the Object to use the menu on - it will get a new
cmdset while using the Menu. The menu_module_path is the python path
to a python module containing function defintions.  By adjusting the
keyword options of the Menu() initialization call you can start the
menu at different places in the menu definition file, adjust if the
menu command should overload the normal commands or not, etc.

The menu is defined in a module (this can be the same module as the
command definition too) with function defintions:

```python

    def node1(caller):
        # (this is the start node if called like above)
        # code
        return text, options

    def node_with_other_namen(caller, input_string):
        # code
        return text, options
```

Where caller is the object using the menu and input_string is the
command entered by the user on the *previous* node (the command
entered to get to this node). The node function code will only be
executed once per node-visit and the system will accept nodes with
both one or two arguments interchangeably.

The menu tree itself is available on the caller as
`caller.ndb._menutree`. This makes it a convenient place to store
temporary state variables between nodes, since this NAttribute is
deleted when the menu is exited.

The return values must be given in the above order, but each can be
returned as None as well. If the options are returned as None, the
menu is immediately exited and the default "look" command is called.

    text (str, tuple or None): Text shown at this node. If a tuple, the
        second element in the tuple is a help text to display at this
        node when the user enters the menu help command there.
    options (tuple, dict or None): (
        {'key': name,   # can also be a list of aliases. A special key is
                        # "_default", which marks this option as the default
                        # fallback when no other option matches the user input.
         'desc': description, # optional description
         'goto': nodekey,  # node to go to when chosen
         'exec': nodekey}, # node or callback to trigger as callback when chosen.
                           # If a node key is given, the node will be executed once
                           # but its return values are ignored. If a callable is
                           # given, it must accept one or two args, like any node.
        {...}, ...)

If key is not given, the option will automatically be identified by
its number 1..N.

Example:

```python

    # in menu_module.py

    def node1(caller):
        text = ("This is a node text",
                "This is help text for this node")
        options = ({"key": "testing",
                    "desc": "Select this to go to node 2",
                    "goto": "node2",
                    "exec": "callback1"},
                   {"desc": "Go to node 3.",
                    "goto": "node3"})
        return text, options

    def callback1(caller):
        # this is called when choosing the "testing" option in node1
        # (before going to node2). It needs not have return values.
        caller.msg("Callback called!")

    def node2(caller):
        text = '''
            This is node 2. It only allows you to go back
            to the original node1. This extra indent will
            be stripped. We don't include a help text.
            '''
        options = {"goto": "node1"}
        return text, options

    def node3(caller):
        text = "This ends the menu since there are no options."
        return text, None

```

When starting this menu with  `Menu(caller, "path.to.menu_module")`,
the first node will look something like this:

    This is a node text
    ______________________________________

    testing: Select this to go to node 2
    2: Go to node 3

Where you can both enter "testing" and "1" to select the first option.
If the client supports MXP, they may also mouse-click on "testing" to
do the same. When making this selection, a function "callback1" in the
same Using `help` will show the help text, otherwise a list of
available commands while in menu mode.

The menu tree is exited either by using the in-menu quit command or by
reaching a node without any options.


For a menu demo, import CmdTestMenu from this module and add it to
your default cmdset. Run it with this module, like `testmenu
evennia.utils.evmenu`.

"""
from __future__ import print_function

from textwrap import dedent
from inspect import isfunction, getargspec
from django.conf import settings
from evennia import Command, CmdSet
from evennia.utils.evtable import EvTable
from evennia.utils.ansi import ANSIString, strip_ansi
from evennia.utils.utils import mod_import, make_iter, pad, m_len
from evennia.commands import cmdhandler

# read from protocol NAWS later?
_MAX_TEXT_WIDTH = settings.CLIENT_DEFAULT_WIDTH

# we use cmdhandler instead of evennia.syscmdkeys to
# avoid some cases of loading before evennia init'd
_CMD_NOMATCH = cmdhandler.CMD_NOMATCH
_CMD_NOINPUT = cmdhandler.CMD_NOINPUT

# Return messages

# i18n
from django.utils.translation import ugettext as _
_ERR_NOT_IMPLEMENTED = _("Menu node '{nodename}' is not implemented. Make another choice.")
_ERR_GENERAL = _("Error in menu node '{nodename}'.")
_ERR_NO_OPTION_DESC = _("No description.")
_HELP_FULL = _("Commands: <menu option>, help, quit")
_HELP_NO_QUIT = _("Commands: <menu option>, help")
_HELP_NO_OPTIONS = _("Commands: help, quit")
_HELP_NO_OPTIONS_NO_QUIT = _("Commands: help")
_HELP_NO_OPTION_MATCH = _("Choose an option or try 'help'.")


class EvMenuError(RuntimeError):
    """
    Error raised by menu when facing internal errors.

    """
    pass

#------------------------------------------------------------
#
# Menu command and command set
#
#------------------------------------------------------------

class CmdEvMenuNode(Command):
    """
    Menu options.
    """
    key = _CMD_NOINPUT
    aliases = [_CMD_NOMATCH]
    locks = "cmd:all()"
    help_category = "Menu"

    def func(self):
        """
        Implement all menu commands.
        """
        caller = self.caller
        menu = caller.ndb._menutree

        if not menu:
            err = "Menu object not found as %s.ndb._menutree!" % (caller)
            caller.msg(err)
            raise EvMenuError(err)

<<<<<<< HEAD
        # flags and data
        raw_string = self.raw_string
        cmd = raw_string.strip().lower()
        options = menu.options
        allow_quit = menu.allow_quit
        cmd_on_quit = menu.cmd_on_quit
        default = menu.default

        print("cmd, options:", cmd, options)
        if cmd in options:
            # this will overload the other commands
            # if it has the same name!
            goto, callback = options[cmd]
            if callback:
                menu.callback(callback, raw_string)
            if goto:
                menu.goto(goto, raw_string)
        elif cmd in ("look", "l"):
            caller.msg(menu.nodetext)
        elif cmd in ("help", "h"):
            caller.msg(menu.helptext)
        elif allow_quit and cmd in ("quit", "q", "exit"):
            menu.close_menu()
            if cmd_on_quit is not None:
                caller.execute_cmd(cmd_on_quit)
        elif default:
            goto, callback = default
            if callback:
                menu.callback(callback, raw_string)
            if goto:
                menu.goto(goto, raw_string)
        else:
            caller.msg(_HELP_NO_OPTION_MATCH)

        if not (options or default):
            # no options - we are at the end of the menu.
            menu.close_menu()
            if cmd_on_quit is not None:
                caller.execute_cmd(cmd_on_quit)
=======
        menu.parse_input(self.raw_string)
>>>>>>> 940eb020


class EvMenuCmdSet(CmdSet):
    """
    The Menu cmdset replaces the current cmdset.

    """
    key = "menu_cmdset"
    priority = 1
    mergetype = "Replace"
    no_objs = True
    no_exits = True
    no_channels = False

    def at_cmdset_creation(self):
        """
        Called when creating the set.
        """
        self.add(CmdEvMenuNode())

#------------------------------------------------------------
#
# Menu main class
#
#------------------------------------------------------------

class EvMenu(object):
    """
    This object represents an operational menu. It is initialized from
    a menufile.py instruction.

    """
    def __init__(self, caller, menudata, startnode="start",
                 cmdset_mergetype="Replace", cmdset_priority=1,
                 allow_quit=True, cmd_on_quit="look",
                 nodetext_formatter=None, options_formatter=None,
                 node_formatter=None):
        """
        Initialize the menu tree and start the caller onto the first node.

        Args:
            caller (str): The user of the menu.
            menudata (str, module or dict): The full or relative path to the module
                holding the menu tree data. All global functions in this module
                whose name doesn't start with '_ ' will be parsed as menu nodes.
                Also the module itself is accepted as input. Finally, a dictionary
                menu tree can be given directly. This must then be a mapping
                `{"nodekey":callable,...}` where `callable` must be called as
                and return the data expected of a menu node. This allows for
                dynamic menu creation.
            startnode (str, optional): The starting node name in the menufile.
            cmdset_mergetype (str, optional): 'Replace' (default) means the menu
                commands will be exclusive - no other normal commands will
                be usable while the user is in the menu. 'Union' means the
                menu commands will be integrated with the existing commands
                (it will merge with `merge_priority`), if so, make sure that
                the menu's command names don't collide with existing commands
                in an unexpected way. Also the CMD_NOMATCH and CMD_NOINPUT will
                be overloaded by the menu cmdset. Other cmdser mergetypes
                has little purpose for the menu.
            cmdset_priority (int, optional): The merge priority for the
                menu command set. The default (1) is usually enough for most
                types of menus.
            allow_quit (bool, optional): Allow user to use quit or
                exit to leave the menu at any point. Recommended during
                development!
            cmd_on_quit (callable, str or None, optional): When exiting the menu
                (either by reaching a node with no options or by using the
                in-built quit command (activated with `allow_quit`), this
                callback function or command string will be executed.
                The callback function takes two parameters, the caller then the
                EvMenu object. This is called after cleanup is complete.
                Set to None to not call any command.
            nodetext_formatter (callable, optional): This callable should be on
                the form `function(nodetext, has_options)`, where `nodetext` is the
                node text string and `has_options` a boolean specifying if there
                are options associated with this node. It must return a formatted
                string.
            options_formatter (callable, optional): This callable should be on
                the form `function(optionlist)`, where ` optionlist is a list
                of option dictionaries, like
                [{"key":..., "desc",..., "goto": ..., "exec",...}, ...]
                Each dictionary describes each possible option. Note that this
                will also be called if there are no options, and so should be
                able to handle an empty list. This should
                be formatted into an options list and returned as a string,
                including the required separator to use between the node text
                and the options. If not given the default EvMenu style will be used.
            node_formatter (callable, optional): This callable should be on the
                form `func(nodetext, optionstext)` where the arguments are strings
                representing the node text and options respectively (possibly prepared
                by `nodetext_formatter`/`options_formatter` or by the default styles).
                It should return a string representing the final look of the node. This
                can e.g. be used to create line separators that take into account the
                dynamic width of the parts.

        Raises:
            EvMenuError: If the start/end node is not found in menu tree.

        """
        self._caller = caller
        self._startnode = startnode
        self._menutree = self._parse_menudata(menudata)

        self._nodetext_formatter = nodetext_formatter
        self._options_formatter = nodetext_formatter
        self._node_formatter = node_formatter

        if startnode not in self._menutree:
            raise EvMenuError("Start node '%s' not in menu tree!" % startnode)

        # variables made available to the command
        self.allow_quit = allow_quit
        if isinstance(cmd_on_quit, str):
            self.cmd_on_quit = lambda caller, menu: caller.execute_cmd(cmd_on_quit)
        elif callable(cmd_on_quit):
            self.cmd_on_quit = cmd_on_quit
        else:
            self.cmd_on_quit = None
        self.default = None
        self.nodetext = None
        self.helptext = None
        self.options = None


        # store ourself on the object
        self._caller.ndb._menutree = self

        # set up the menu command on the caller
        menu_cmdset = EvMenuCmdSet()
        menu_cmdset.mergetype = str(cmdset_mergetype).lower().capitalize() or "Replace"
        menu_cmdset.priority = int(cmdset_priority)
        self._caller.cmdset.add(menu_cmdset)
        # start the menu
        self.goto(self._startnode, "")

    def _parse_menudata(self, menudata):
        """
        Parse a menufile for node functions and store in dictionary
        map. Alternatively, accept a pre-made mapping dictionary of
        node functions.

        Args:
            menudata (str, module or dict): The python.path to the menufile,
                or the python module itself. If a dict, this should be a
                mapping nodename:callable, where the callable must match
                the criteria for a menu node.

        Returns:
            menutree (dict): A {nodekey: func}

        """
        if isinstance(menudata, dict):
            # This is assumed to be a pre-loaded menu tree.
            return menudata
        else:
            # a python path of a module
            module = mod_import(menudata)
            return dict((key, func) for key, func in module.__dict__.items()
                        if isfunction(func) and not key.startswith("_"))

    def _format_node(self, nodetext, optionlist):
        """
        Format the node text + option section

        Args:
            nodetext (str): The node text
            optionlist (list): List of (key, desc) pairs.

        Returns:
            string (str): The options section, including
                all needed spaces.

        Notes:
            This will adjust the columns of the options, first to use
            a maxiumum of 4 rows (expanding in columns), then gradually
            growing to make use of the screen space.

        """
        #
        # handle the node text
        #

        if self._nodetext_formatter:
            # use custom formatter
            nodetext = self._nodetext_formatter(nodetext, len(optionlist))
        else:
            nodetext = dedent(nodetext).strip()

        nodetext_width_max = max(m_len(line) for line in nodetext.split("\n"))

        #
        # handle the options
        #

        if self._options_formatter:
            # use custom formatter
            optionstext = self._options_formatter(optionlist)
        elif optionlist:
            # column separation distance
            colsep = 4

            nlist = len(optionlist)

            # get the widest option line in the table.
            table_width_max = -1
            table = []
            for key, desc in optionlist:
                table_width_max = max(table_width_max,
                                      max(m_len(p) for p in key.split("\n")) +
                                      max(m_len(p) for p in desc.split("\n")) + colsep)
                raw_key = strip_ansi(key)
                if raw_key != key:
                    # already decorations in key definition
                    table.append(ANSIString(" {lc%s{lt%s{le: %s" % (raw_key, key, desc)))
                else:
                    # add a default white color to key
                    table.append(ANSIString(" {lc%s{lt{w%s{n{le: %s" % (raw_key, raw_key, desc)))

            ncols = (_MAX_TEXT_WIDTH // table_width_max) + 1 # number of ncols
            nlastcol = nlist % ncols # number of elements left in last row

            # get the amount of rows needed (start with 4 rows)
            nrows = 4
            while nrows * ncols < nlist:
                nrows += 1
            ncols = nlist // nrows # number of full columns
            nlastcol = nlist % nrows # number of elements in last column

            # get the final column count
            ncols = ncols + 1 if nlastcol > 0 else ncols
            if ncols > 1:
                # only extend if longer than one column
                table.extend([" " for i in xrange(nrows-nlastcol)])

            # build the actual table grid
            table = [table[icol*nrows:(icol*nrows) + nrows] for icol in xrange(0, ncols)]

            # adjust the width of each column
            for icol in xrange(len(table)):
                col_width = max(max(m_len(p) for p in part.split("\n")) for part in table[icol]) + colsep
                table[icol] = [pad(part, width=col_width + colsep, align="l") for part in table[icol]]

            # format the table into columns
            optionstext = unicode(EvTable(table=table, border="none"))
        else:
            optionstext = ""

        options_width_max = max(m_len(line) for line in optionstext.split("\n"))

        #
        # format the entire node
        #
        if self._node_formatter:
            # use custom formatter
            return self._node_formatter(nodetext, optionstext)
        else:
            # build the page
            total_width = max(options_width_max, nodetext_width_max)
            separator1 = "_" * total_width + "\n\n" if nodetext_width_max else ""
            separator2 = "\n" + "_" * total_width + "\n\n" if total_width else ""
            return separator1 + nodetext + separator2 + optionstext

    def _execute_node(self, nodename, raw_string):
        """
        Execute a node.

        Args:
            nodename (str): Name of node.
            raw_string (str): The raw default string entered on the
                previous node (only used if the node accepts it as an
                argument)

        Returns:
            nodetext, options (tuple): The node text (a string or a
                tuple and the options tuple, if any.

        """
        try:
            node = self._menutree[nodename]
        except KeyError:
            self._caller.msg(_ERR_NOT_IMPLEMENTED.format(nodename=nodename))
            raise EvMenuError
        try:
            # the node should return data as (text, options)
            if len(getargspec(node).args) > 1:
                # a node accepting raw_string
                nodetext, options = node(self._caller, raw_string)
            else:
                # a normal node, only accepting caller
                nodetext, options = node(self._caller)
        except KeyError:
            self._caller.msg(_ERR_NOT_IMPLEMENTED.format(nodename=nodename))
            raise EvMenuError
        except Exception:
            self._caller.msg(_ERR_GENERAL.format(nodename=nodename))
            raise
        return nodetext, options


    def _display_nodetext(self):
        self._caller.msg(self.nodetext)


    def _display_helptext(self):
        self._caller.msg(self.helptext)


    def _callback_goto(self, callback, goto, raw_string):
        if callback:
            self.callback(callback, raw_string)
        if goto:
            self.goto(goto, raw_string)


    def parse_input(self, raw_string):
        """
        Processes the user' node inputs.

        Args:
            raw_string (str): The incoming raw_string from the menu
                command.
        """

        caller = self._caller
        cmd = raw_string.strip().lower()
        allow_quit = self.allow_quit

        if cmd in self.options:
            # this will take precedence over the default commands
            # below
            goto, callback = self.options[cmd]
            self._callback_goto(callback, goto, raw_string)
        elif cmd in ("look", "l"):
            self._display_nodetext()
        elif cmd in ("help", "h"):
            self._display_helptext()
        elif allow_quit and cmd in ("quit", "q", "exit"):
            self.close_menu()
        elif self.default:
            goto, callback = self.default
            self._callback_goto(callback, goto, raw_string)
        else:
            caller.msg(_HELP_NO_OPTION_MATCH)

        if not (self.options or self.default):
            # no options - we are at the end of the menu.
            self.close_menu()


    def callback(self, nodename, raw_string):
        """
        Run a node as a callback. This makes no use of the return
        values from the node.

        Args:
            nodename (str): Name of node.
            raw_string (str): The raw default string entered on the
                previous node (only used if the node accepts it as an
                argument)

        """
        if callable(nodename):
            # this is a direct callable - execute it directly
            try:
                if len(getargspec(nodename).args) > 1:
                    # callable accepting raw_string
                    nodename(self._caller, raw_string)
                else:
                    # normal callable, only the caller as arg
                    nodename(self._caller)
            except Exception:
                self._caller.msg(_ERR_GENERAL.format(nodename=nodename))
                raise
        else:
            # nodename is a string; lookup as node
            try:
                # execute the node; we make no use of the return values here.
                self._execute_node(nodename, raw_string)
            except EvMenuError:
                return

    def goto(self, nodename, raw_string):
        """
        Run a node by name

        Args:
            nodename (str): Name of node.
            raw_string (str): The raw default string entered on the
                previous node (only used if the node accepts it as an
                argument)

        """
        try:
            # execute the node, make use of the returns.
            nodetext, options = self._execute_node(nodename, raw_string)
        except EvMenuError:
            return

        # validation of the node return values
        helptext = ""
        if hasattr(nodetext, "__iter__"):
            if len(nodetext) > 1:
                nodetext, helptext = nodetext[:2]
            else:
                nodetext = nodetext[0]
        nodetext = str(nodetext) or ""
        options = [options] if isinstance(options, dict) else options

        # this will be displayed in the given order
        display_options = []
        # this is used for lookup
        self.options = {}
        self.default = None
        if options:
            for inum, dic in enumerate(options):
                # fix up the option dicts
                keys = make_iter(dic.get("key"))
                if "_default" in keys:
                    keys = [key for key in keys if key != "_default"]
                    desc = dic.get("desc", dic.get("text", _ERR_NO_OPTION_DESC).strip())
                    goto, execute = dic.get("goto", None), dic.get("exec", None)
                    self.default = (goto, execute)
                else:
                    keys = list(make_iter(dic.get("key", str(inum+1).strip()))) + [str(inum+1)]
                    desc = dic.get("desc", dic.get("text", _ERR_NO_OPTION_DESC).strip())
                    goto, execute = dic.get("goto", None), dic.get("exec", None)

                if keys:
                    display_options.append((keys[0], desc))
                    for key in keys:
                        if goto or execute:
                            self.options[strip_ansi(key).strip().lower()] = (goto, execute)

        self.nodetext = self._format_node(nodetext, display_options)

        # handle the helptext
        if helptext:
            self.helptext = helptext
        elif options:
            self.helptext = _HELP_FULL if self.allow_quit else _HELP_NO_QUIT
        else:
            self.helptext = _HELP_NO_OPTIONS if self.allow_quit else _HELP_NO_OPTIONS_NO_QUIT

        self._display_nodetext()

    def close_menu(self):
        """
        Shutdown menu; occurs when reaching the end node.
        """
        self._caller.cmdset.remove(EvMenuCmdSet)
        del self._caller.ndb._menutree
        if self.cmd_on_quit is not None:
            self.cmd_on_quit(self._caller, self)


# -------------------------------------------------------------------------------------------------
#
# Simple input shortcuts
#
# -------------------------------------------------------------------------------------------------

class CmdGetInput(Command):
    """
    Enter your data and press return.
    """
    key = _CMD_NOMATCH
    aliases = _CMD_NOINPUT

    def func(self):
        "This is called when user enters anything."
        caller = self.caller
        callback = caller.ndb._getinputcallback
        prompt = caller.ndb._getinputprompt
        result = self.raw_string

        ok = not callback(caller, prompt, result)
        if ok:
            # only clear the state if the callback does not return
            # anything
            del caller.ndb._getinputcallback
            del caller.ndb._getinputprompt
            caller.cmdset.remove(InputCmdSet)


class InputCmdSet(CmdSet):
    """
    This stores the input command
    """
    key = "input_cmdset"
    priority = 1
    mergetype = "Replace"
    no_objs = True
    no_exits = True
    no_channels = False

    def at_cmdset_creation(self):
        "called once at creation"
        self.add(CmdGetInput())


def get_input(caller, prompt, callback):
    """
    This is a helper function for easily request input from
    the caller.

    Args:
        caller (Player or Object): The entity being asked
            the question. This should usually be an object
            controlled by a user.
        prompt (str): This text will be shown to the user,
            in order to let them know their input is needed.
        callback (callable): A function that will be called
            when the user enters a reply. It must take three
            arguments: the `caller`, the `prompt` text and the
            `result` of the input given by the user. If the
            callback doesn't return anything or return False,
            the input prompt will be cleaned up and exited. If
            returning True, the prompt will remain and continue to
            accept input.

    Raises:
        RuntimeError: If the given callback is not callable.

    """
    if not callable(callback):
        raise RuntimeError("get_input: input callback is not callable.")
    caller.ndb._getinputcallback = callback
    caller.ndb._getinputprompt = prompt
    caller.cmdset.add(InputCmdSet)
    caller.msg(prompt)


#------------------------------------------------------------
#
# test menu strucure and testing command
#
#------------------------------------------------------------

def test_start_node(caller):
    text = """
    This is an example menu.

    If you enter anything except the valid options, your input will be
    recorded and you will be brought to a menu entry showing your
    input.

    Select options or use 'quit' to exit the menu.
    """
    options = ({"key": ("{yS{net", "s"),
                "desc": "Set an attribute on yourself.",
                "exec": lambda caller: caller.attributes.add("menuattrtest", "Test value"),
                "goto": "test_set_node"},
               {"key": ("{yL{nook", "l"),
                "desc": "Look and see a custom message.",
                "goto": "test_look_node"},
               {"key": ("{yV{niew", "v"),
                "desc": "View your own name",
                "goto": "test_view_node"},
               {"key": ("{yQ{nuit", "quit", "q", "Q"),
                "desc": "Quit this menu example.",
                "goto": "test_end_node"},
               {"key": "_default",
                "goto": "test_displayinput_node"})
    return text, options


def test_look_node(caller):
    text = "Looking again will take you back to the previous message."
    options = {"key": ("{yL{nook", "l"),
               "desc": "Go back to the previous menu.",
               "goto": "test_start_node"}
    return text, options

def test_set_node(caller):
    text = ("""
    The attribute 'menuattrtest' was set to

            {w%s{n

    (check it with examine after quitting the menu).

    This node's has only one option, and one of its key aliases is the
    string "_default", meaning it will catch any input, in this case
    to return to the main menu.  So you can e.g. press <return> to go
    back now.
    """ % caller.db.menuattrtest,
    # optional help text for this node
    """
    This is the help entry for this node. It is created by returning
    the node text as a tuple - the second string in that tuple will be
    used as the help text.
    """)

    options = {"key": ("back (default)", "_default"),
               "desc": "back to main",
               "goto": "test_start_node"}
    return text, options


def test_view_node(caller):
    text = """
    Your name is {g%s{n!

    click {lclook{lthere{le to trigger a look command under MXP.
    This node's option has no explicit key (nor the "_default" key
    set), and so gets assigned a number automatically. You can infact
    -always- use numbers (1...N) to refer to listed options also if you
    don't see a string option key (try it!).
    """ % caller.key
    options = {"desc": "back to main",
               "goto": "test_start_node"}
    return text, options


def  test_displayinput_node(caller, raw_string):
    text = """
    You entered the text:

        "{w%s{n"

    ... which could now be handled or stored here in some way if this
    was not just an example.

    This node has an option with a single alias "_default", which
    makes it hidden from view. It catches all input (except the
    in-menu help/quit commands) and will, in this case, bring you back
    to the start node.
    """ % raw_string
    options = {"key": "_default",
              "goto": "test_start_node"}
    return text, options


def test_end_node(caller):
    text = """
    This is the end of the menu and since it has no options the menu
    will exit here, followed by a call of the "look" command.
    """
    return text, None


class CmdTestMenu(Command):
    """
    Test menu

    Usage:
      testmenu <menumodule>

    Starts a demo menu from a menu node definition module.

    """
    key = "testmenu"

    def func(self):

        if not self.args:
            self.caller.msg("Usage: testmenu menumodule")
            return
        # start menu
        EvMenu(self.caller, self.args.strip(), startnode="test_start_node", cmdset_mergetype="Replace")<|MERGE_RESOLUTION|>--- conflicted
+++ resolved
@@ -200,49 +200,7 @@
             caller.msg(err)
             raise EvMenuError(err)
 
-<<<<<<< HEAD
-        # flags and data
-        raw_string = self.raw_string
-        cmd = raw_string.strip().lower()
-        options = menu.options
-        allow_quit = menu.allow_quit
-        cmd_on_quit = menu.cmd_on_quit
-        default = menu.default
-
-        print("cmd, options:", cmd, options)
-        if cmd in options:
-            # this will overload the other commands
-            # if it has the same name!
-            goto, callback = options[cmd]
-            if callback:
-                menu.callback(callback, raw_string)
-            if goto:
-                menu.goto(goto, raw_string)
-        elif cmd in ("look", "l"):
-            caller.msg(menu.nodetext)
-        elif cmd in ("help", "h"):
-            caller.msg(menu.helptext)
-        elif allow_quit and cmd in ("quit", "q", "exit"):
-            menu.close_menu()
-            if cmd_on_quit is not None:
-                caller.execute_cmd(cmd_on_quit)
-        elif default:
-            goto, callback = default
-            if callback:
-                menu.callback(callback, raw_string)
-            if goto:
-                menu.goto(goto, raw_string)
-        else:
-            caller.msg(_HELP_NO_OPTION_MATCH)
-
-        if not (options or default):
-            # no options - we are at the end of the menu.
-            menu.close_menu()
-            if cmd_on_quit is not None:
-                caller.execute_cmd(cmd_on_quit)
-=======
         menu.parse_input(self.raw_string)
->>>>>>> 940eb020
 
 
 class EvMenuCmdSet(CmdSet):
